--- conflicted
+++ resolved
@@ -48,10 +48,7 @@
  *  This method is called when the extension is activated. The extension is
  *  activated the very first time a command is executed.
  */
-<<<<<<< HEAD
 export async function activate(context: vscode.ExtensionContext) {
-  const syncFileEvents = getConfig<boolean>('syncFileEvents', true);
-
   const clangdPath = getConfig<string>('path');
   try {
     await util.promisify(which)(clangdPath);
@@ -61,11 +58,9 @@
   }
   if (getConfig<boolean>('checkUpdates'))
     install.checkUpdates(clangdPath, false, context);
-=======
-export function activate(context: vscode.ExtensionContext) {
->>>>>>> a0b4a54b
+
   const clangd: vscodelc.Executable = {
-    command: getConfig<string>('path'),
+    command: clangdPath,
     args: getConfig<string[]>('arguments')
   };
   const traceFile = getConfig<string>('trace');
